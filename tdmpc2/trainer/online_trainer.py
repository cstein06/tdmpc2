import random
import stat
from time import time

import numpy as np
from pandas import cut
import torch
from tensordict.tensordict import TensorDict
from tqdm import tqdm

from common import init
from trainer.base import Trainer

from scipy.signal import butter, lfilter, freqz, resample

def butter_lowpass(cutoff, fs=1, order=5):
    return butter(order, cutoff, fs=fs, btype='low', analog=False)

def butter_lowpass_filter(data, cutoff, fs=1, order=5):
    b, a = butter_lowpass(cutoff, fs, order=order)
    y = lfilter(b, a, data)
    return y

def lowpass_noise(tau, size, dt=1.):
	tau_ref = 1000
	ratio = tau / 1000

	cutoff_ref = 1./tau_ref
	fs = 1./dt
	size_ref = int(size / ratio)
	y_ref = butter_lowpass_filter(np.random.randn(size_ref), cutoff_ref, fs=fs) * np.sqrt(0.5 * fs/cutoff_ref)
	# y = np.interp(np.linspace(0, size, size_ref), np.arange(size), y_ref)
	return resample(y_ref, size)

class OnlineTrainer(Trainer):
	"""Trainer class for single-task online TD-MPC2 training."""

	def __init__(self, *args, **kwargs):
		super().__init__(*args, **kwargs)
		self._step = 0
		self._ep_idx = 0
		self._start_time = time()

	def common_metrics(self):
		"""Return a dictionary of current metrics."""
		return dict(
			step=self._step,
			episode=self._ep_idx,
			total_time=time() - self._start_time,
		)

	def eval(self):
		"""Evaluate a TD-MPC2 agent."""
		print('Evaluating...')
		ep_rewards, ep_successes, ep_lens = [], [], []
		ep_tds = []
		for i in range(self.cfg.eval_episodes):
			obs, done, ep_reward, t = self.env.reset(), False, 0, 0
			# _tds = [self.to_td(obs)]
			_tds = []

			self.action_buffer = torch.zeros_like(self.env.rand_act()).repeat(self.action_buffer_size, 1).to(self.cfg.device)
			
			if (i < 2 and self.cfg.puppet == 'pointmass') or self.cfg.fixed_init_state:
				state = self.set_init_state()
				obs = torch.tensor(self.cfg.init_states[self.cfg.puppet]["obs"])

			while not done:
				
				obs_input = obs

				if self.cfg.perturb:
					obs_pert = self.perturb_obs(obs_input)
				else:
					obs_pert = obs_input

				action, action_orig, action_ctrl = self.agent.act(obs_pert, t0=t==0, eval_mode=True, ctrl=self.cfg.control, actions=self.action_buffer[-self.cfg.input_delay_buffer:])
													   
				action = action.detach()
				action_orig = action_orig.detach()
				action_ctrl = action_ctrl.detach()

				if self.cfg.action_delay:
					action_eff = self.action_buffer[-self.cfg.action_delay].detach().cpu()
				else:
					action_eff = action

				if self.cfg.perturb:
					action_eff = self.perturb(action_eff, obs=obs)
				else:
					action_eff = action_eff
					
				new_obs, reward, done, info = self.env.step(action_eff)

				state = torch.tensor(self.env.unwrapped.physics.get_state())
				
				_tds.append(self.to_td(obs, action_orig, reward,
								action_eff=action_eff, action_ctrl=action_ctrl,
								action_total=action, state=state))
				obs = new_obs
				
				if self.cfg.action_delay or self.cfg.input_delay_buffer:
					self.action_buffer[:-1] = self.action_buffer[1:].clone()
					self.action_buffer[-1] = action.clone()

				ep_reward += reward
				t += 1

			ep_rewards.append(ep_reward)
			ep_successes.append(info['success'])
			ep_lens.append(t)
			_tds = torch.cat(_tds)
			ep_tds.append(_tds)

			if self.cfg.save_video and (i < self.cfg.num_videos):
				self.logger.video.init(self.env, enabled=True)

				self.env.reset()

				with torch.no_grad():
					mu, sig2 = self.agent.control_update(_tds, pred_only=True)
					# print("t", t, "mu:", mu.shape, "sig2:", sig2.shape)
					# sig2 = torch.zeros_like(mu) # need to fix sig2

				for t_ in range(0, t):

					phys = self.env.unwrapped.physics
					phys.set_state(_tds[t_]["state"].numpy())

					if self.cfg.control and self.cfg.puppet == 'pointmass':
						# print("position:", obs[:2])
						# print("action:", action)
						# print("action_eff:", action_eff)
						# print("action_ctrl:", action_ctrl)
						if t_ < t-self.cfg.ctrl_horizon:
							future_pos = _tds[t_+self.cfg.ctrl_horizon]["obs"][:2]
							pred = (mu[t_], sig2[t_])
						else:
							future_pos = None
							pred = None

						pred = self.show_prediction(obs=_tds[t_]["obs"], action=_tds[t_]["action"], 
							pred_obs=pred,
							action_eff=_tds[t_]["action_eff"], action_ctrl=_tds[t_]["action_ctrl"], action_total=_tds[t_]["action_total"], future_obs=future_pos)

						# if t % 50 == -1:
						# 	print("Observation:", obs)
						# 	print("Prediction:", pred)
					elif self.cfg.puppet == 'pointmass':
						
						if t_ < t-self.cfg.ctrl_horizon:
							future_pos = _tds[t_+self.cfg.ctrl_horizon]["obs"][:2]
							pred = (mu[t_], sig2[t_])
						else:
							future_pos = None
							pred = None

						pred = self.show_prediction(obs=_tds[t_]["obs"], action=_tds[t_]["action"], 
							pred_obs=pred, action_eff=1000*torch.ones(2), 
								  action_ctrl=1000*torch.ones(2), action_total=1000*torch.ones(2), 		future_obs=future_pos)


					# TODO instead of stepping, update physics state directly, 
					# possibly with camera.update()
					# Current step() approach makes the state delayed by one step
					_, _, done, _ = self.env.step(torch.zeros_like(action))

					if done:
						break

					self.logger.video.record(self.env)

				self.logger.video.save(self._step, key=f'videos/eval_video_{i+1}')

		# pointmass task specific evaluation metrics
		if self.cfg.puppet == 'pointmass':
			init_state = self.cfg.init_states[self.cfg.puppet]["state"]
			mid_point = (np.array(self.cfg.target) + init_state[:2]) / 2.
			# deviation = (ep_tds[0]["obs"][:,:2]**2).sum(axis=0).min().item() # deviation from origin
			dists = np.linalg.norm(ep_tds[0]["obs"][:,:2] - mid_point, axis=1)
			deviation = dists.min().item() 
			# deviation from midpoint, signed.
			min_idx = dists.argmin()
			dev = (ep_tds[0]["obs"][min_idx,:2] - mid_point)
			ref = (np.array(self.cfg.target) - mid_point)
			ref = ref / np.linalg.norm(ref)
			# projection of dev orthogonal to ref:
			deviation_signed = np.cross(dev, ref)
			
			print("Deviation:", deviation)
			print("Deviation signed:", deviation_signed)
		else:
			deviation = np.nan
			deviation_signed = np.nan

		# write log_episodes to file and save
		torch.save(ep_tds, self.cfg.work_dir / 'log_episodes.npy')

		# save as wandb artifact
		self.logger.log_wandb_artifact(str(self.cfg.work_dir / f'log_episodes.npy'), f'log_episodes_{self._step}.npy')
	
		return dict(
			episode_reward=np.nanmean(ep_rewards),
			episode_success=np.nanmean(ep_successes),
			episode_length=np.nanmean(ep_lens),
			deviation=deviation,
			deviation_signed=deviation_signed,
		)

	def to_td(self, obs, action=None, reward=None, **kwargs):
		"""Creates a TensorDict for a new episode."""
		if isinstance(obs, dict):
			obs = TensorDict({k: v.unsqueeze(0) for k,v in obs.items()}, batch_size=(1,)).cpu()
		else:
			obs = obs.unsqueeze(0).cpu()
		if action is None:
			action = torch.empty_like(self.env.rand_act())
		if reward is None:
			reward = torch.tensor(float('nan'))
		td = TensorDict(dict(
			obs=obs,
			action=action.unsqueeze(0),
			reward=reward.unsqueeze(0),
		), batch_size=(1,))
		if kwargs:
			for k,v in kwargs.items():
				td[k] = v.unsqueeze(0)
		return td				

	def update_OU_perturb(self):
		"""Ornstein-Uhlenbeck process."""
		self.OU_perturb += -self.cfg.OU_theta * self.OU_perturb + (self.cfg.OU_sigma * np.sqrt(2*self.cfg.OU_theta)) * torch.randn_like(self.OU_perturb)

	def update_perturb(self):
		"""Get perturbation factor for action space."""
		print("Updating perturbation factor... Perturb scale:", self.cfg.perturb_scale)
		# self.perturb_factor = self.cfg.perturb_scale * torch.randn(self.env.action_space.shape[0]) #  random
		# self.perturb_factor = self.cfg.perturb_scale * torch.tensor([-1.,1.]) * (((self._step / self.cfg.perturb_steps) % 5) - 2) / 2.
		act_dim = self.env.action_space.shape[0]
		if self.cfg.perturb_ang is not None:
			# rotation matrix for cfg.perturb_rotation
			if act_dim == 2:
				rot = self.cfg.perturb_ang * np.pi / 2
				rot_matrix = lambda r: torch.tensor([[np.cos(r), -np.sin(r)], [np.sin(r), np.cos(r)]]).float()
				pert_matrix = rot_matrix(rot) 
				pert_matrix_neg = rot_matrix(-rot) 
			else:
				rand_dir = torch.randn(act_dim)
				rand_dir = rand_dir / torch.norm(rand_dir)
				
				pert_matrix = torch.eye(act_dim) + self.cfg.perturb_ang * torch.ger(rand_dir, rand_dir)
				pert_matrix_neg = torch.eye(act_dim) - self.cfg.perturb_ang * torch.ger(rand_dir, rand_dir)
		else:
			pert_matrix = torch.eye(act_dim)
			pert_matrix_neg = torch.eye(act_dim)

		self.pert_scale = torch.FloatTensor(act_dim).uniform_(1 - self.cfg.perturb_scale, 1 + self.cfg.perturb_scale).unsqueeze(0)
		# print("Perturb scale:", self.pert_scale.numpy())
		pert_matrix = pert_matrix * self.pert_scale
		pert_matrix_neg = pert_matrix_neg * self.pert_scale

		# seq = [torch.tensor([-1.,1.]), torch.tensor([1.,-1.])]
		# seq = [torch.tensor([-1.,1.])]
		seq = [torch.eye(act_dim), pert_matrix, torch.eye(act_dim), pert_matrix_neg]
		# seq = [torch.eye(act_dim), pert_matrix]
		step = (self._step // self.cfg.perturb_steps) % len(seq)
		self.perturb_factor = seq[step]
		print("Perturb factor:", self.perturb_factor.numpy())

		
	def action_skip(self):
		if self.cfg.action_skip:
			return self._step % self.cfg.action_skip == 0
		else: 
			return 1

	def perturb(self, action, obs=None, t=None):
		"""Perturb action space."""

		action_rot = action @ self.perturb_factor 
		if self.cfg.OU_perturb:
			action_rot *= (1.+self.OU_perturb)
		if self.cfg.slow_noise:
			action_rot *= (1.+self.slow_perturb[self._step%self.cfg.slow_noise_size])

		action_pert = action_rot * (1. + self.cfg.action_noise * torch.randn_like(action)) * self.action_skip()

		if self.cfg.force_field:
			init_state = self.cfg.init_states[self.cfg.puppet]["state"][:2]
			opt_dir = np.array(self.cfg.target) - init_state
			# perpendicular to target direction
			force_vec = np.array([opt_dir[1], -opt_dir[0]])
			deviation = ((obs[:2] - np.array(init_state)) @ force_vec/np.linalg.norm(force_vec)) * force_vec

			action_pert += self.cfg.force_field_scale * deviation

		return action_pert
	
	def perturb_obs(self, obs):
		"""Perturb observation space."""
		return obs * (1. + self.cfg.obs_noise * torch.randn_like(obs))

	def set_init_state(self):
		phys = self.env.unwrapped.physics
		init_state = self.cfg.init_states[self.cfg.puppet]["state"]
		init_state = np.array(init_state) + self.cfg.init_noise * np.random.randn(len(init_state))
		phys.set_state(init_state) # fixed initial conditions

		return init_state

	def set_env(self):
		
		phys = self.env.unwrapped.physics
		phys.named.model.geom_size['target', 0] = self.cfg.target_size 
		phys.named.model.geom_margin['target'] = self.cfg.target_margin 
		
		# angle = self.cfg.target[0]
		# radius = self.cfg.target[1]
		# phys.named.model.geom_pos['target', 'x'] = radius * np.sin(angle)
		# phys.named.model.geom_pos['target', 'y'] = radius * np.cos(angle)

		phys.named.model.geom_pos['target', 'x'] = self.cfg.target[0]
		phys.named.model.geom_pos['target', 'y'] = self.cfg.target[1]

		self.env.unwrapped.task._control_cost = self.cfg.control_cost
		self.env.unwrapped.task._control_norm_thres = self.cfg.control_norm_thres

		self.env.unwrapped.task._target_reward = self.cfg.target_reward

		self.env.unwrapped.task._terminate_at_target = self.cfg.terminate_at_target

		if self.cfg.friction is not None:
			phys.named.model.geom_friction[:,0] = self.cfg.friction

		if self.cfg.terminate_at_target:
			self.env.unwrapped.task._end_reward = self.cfg.end_reward
			self.env.unwrapped.task._target_end_dist = self.cfg.target_end_dist
		

	def show_prediction(self, obs, action, pred_obs, action_eff=None, action_ctrl=None, action_total=None, future_obs=None):
		
		phys = self.env.unwrapped.physics

		if pred_obs:
			phys.named.model.geom_pos['pred', 'x'] = pred_obs[0][0]
			phys.named.model.geom_pos['pred', 'y'] = pred_obs[0][1]
			phys.named.model.geom_size['pred', 0] = np.sqrt(pred_obs[1][0].item())*2.
		
		if future_obs is not None:
			phys.named.model.geom_pos['pred_correct'][:2] = future_obs[:2]

		# print(phys.named.model.geom_pos['action_arrow'])
		phys.named.model.geom_pos['action_orig'][:2] = obs[:2] + action*self.cfg.action_arrow_scale

		if action_eff is not None:
			phys.named.model.geom_pos['action_eff'][:2] = obs[:2] + action_eff*self.cfg.action_arrow_scale

		if action_total is not None:
			phys.named.model.geom_pos['action_total'][:2] = obs[:2] + action_total*self.cfg.action_arrow_scale

		if action_ctrl is not None:
			phys.named.model.geom_pos['action_ctrl'][:2] = obs[:2] + action_ctrl*self.cfg.action_arrow_scale

		# return pred, sig2

	def train(self):
		"""Train a TD-MPC2 agent."""
		train_metrics, done, eval_next = {}, True, True

		if self.cfg.puppet == 'pointmass':
			self.set_env()
		
		if self.cfg.perturb:
			self.perturb_factor = torch.eye(self.env.action_space.shape[0])

			if self.cfg.OU_perturb:
				self.OU_perturb = self.cfg.OU_sigma * torch.randn(self.env.action_space.shape[0])

			if self.cfg.slow_noise:
				self.slow_perturb = torch.zeros(self.cfg.slow_noise_size, self.env.action_space.shape[0]) 
				for i in range(self.env.action_space.shape[0]):
<<<<<<< HEAD
					self.slow_perturb[:,i] = torch.from_numpy(self.cfg.slow_scale * lowpass_noise(self.cfg.slow_tau, self.cfg.slow_noise_size))
=======
					self.slow_perturb[:,i] = torch.from_numpy(self.cfg.slow_scale * band_limited_noise(1/self.cfg.max_tau, 1/self.cfg.min_tau, self.cfg.slow_noise_size, 1) * self.cfg.min_tau)
>>>>>>> e849ccc8
				print("Slow perturb std:", self.slow_perturb.std(0).numpy())

		if self.cfg.reset_pi:
			self.agent.model.reset_pi()

		self.action_buffer_size = max(self.cfg.action_delay,self.cfg.input_delay_buffer)+1
		self.action_buffer = torch.zeros_like(self.env.rand_act()).repeat(self.action_buffer_size, 1).to(self.cfg.device)

		while self._step <= self.cfg.steps:

			# if self._step % 100 == 0:
			# 	print("Step:", self._step)

			# Evaluate agent periodically
			if self._step % self.cfg.eval_freq == 0:
				eval_next = True

			# Reset environment
			if done:
				if self._step > 0:
					ep_len = len(self._tds)
					# print("last episode length:", ep_len)
					# print("max episode length cfg:", self.cfg.episode_length)
					
					train_metrics.update({"episode_length": ep_len})

					train_metrics.update({"control_cost": self.cfg.control_cost})

					# adaptive control
<<<<<<< HEAD
					if self.cfg.control and self._step >= (self.cfg.control_start + self.cfg.episode_length):
=======
					if self.cfg.control and self._step >= self.cfg.control_start:
>>>>>>> e849ccc8
						# for _ in range(self.cfg.ctrl_update_steps): # can't repeat online learning
						_train_metrics = self.agent.control_update(torch.cat(self._tds))
						train_metrics.update(_train_metrics)
						
						if self.cfg.perturb:
							train_metrics.update({"perturb_factor_0": self.perturb_factor[0]})
							train_metrics.update({"perturb_factor_1": self.perturb_factor[1]})

					if not self.cfg.input_delay_buffer:
						zs = self.agent.model.encode(torch.cat(self._tds)['obs'].to(self.cfg.device), None)
						pis = self.agent.model.pi(zs, None)[0]
						pi_norm = pis.abs().mean() 
					else:
						pi_norm = torch.tensor(float('nan'))

					# Log episode
					train_metrics.update(
						episode_reward=torch.tensor([td['reward_task'] for td in self._tds[1:]]).sum(),
						episode_success=info['success'],
						episose_reward_total=torch.tensor([td['reward'] for td in self._tds[1:]]).sum(),
						episode_reward_ctrl=torch.tensor([td['reward_ctrl'] for td in self._tds[1:]]).sum(),
						# action_norm=torch.tensor([td['action'].abs().mean() for td in self._tds[1:]]).mean(),
						action_norm=torch.tensor([td['action'].pow(2).mean().sqrt() for td in self._tds[1:]]).mean(),
						ctrl_norm=torch.tensor([td['action_ctrl'].pow(2).mean().sqrt() for td in self._tds[1:]]).mean(),
						pi_norm=pi_norm,
						
					)
					
					if self.cfg.perturb and self.cfg.OU_perturb:
						self.update_OU_perturb()
<<<<<<< HEAD
						train_metrics.update({"OU_perturb0": self.OU_perturb[0], "OU_perturb1": self.OU_perturb[1]})

					if self.cfg.perturb and self.cfg.slow_noise:
						train_metrics.update({"slow_perturb0": self.slow_perturb[self._step%self.cfg.slow_noise_size,0], "slow_perturb1": self.slow_perturb[self._step%self.cfg.slow_noise_size,1]})
						# print("Slow perturb:", self.slow_perturb[self._step%self.cfg.slow_noise_size])
=======
						train_metrics.update({"OU_perturb": self.OU_perturb})

					if self.cfg.perturb and self.cfg.slow_noise:
						train_metrics.update({"slow_perturb0": self.slow_perturb[self._step%self.cfg.slow_noise_size,0], "slow_perturb1": self.slow_perturb[self._step%self.cfg.slow_noise_size,1]})
						print("Slow perturb:", self.slow_perturb[self._step%self.cfg.slow_noise_size])
>>>>>>> e849ccc8
					

					train_metrics.update(self.common_metrics())
					self.logger.log(train_metrics, 'train')

					if ep_len > self.cfg.ctrl_horizon:
						# data = torch.cat(self._tds).detach().shape
						# print(self.buffer._storage._max_size_along_dim0(data))
						# print("maxsize:", self.buffer._storage.max_size)
						# print(data)
						data = torch.cat(self._tds).detach()
						# fill to episode length
						if ep_len < self.cfg.episode_length+1:
							fill_size = self.cfg.episode_length + 1 - ep_len
							empty_tds = [self.to_td(torch.zeros_like(data['obs'][0]), torch.zeros_like(data['action'][0]), torch.tensor(float('nan'))) for _ in range(fill_size)]
							data = torch.cat([data] + empty_tds)
						# add "done" flag
						data['valid'] = ~data['reward'].isnan()

						self._ep_idx = self.buffer.add(data)

					# Update agent
					if (self._step >= self.cfg.seed_steps) and self.cfg.train_agent:
						rnd_state = torch.get_rng_state()
						if (self._step < self.cfg.seed_steps + self.cfg.episode_length) and self.cfg.train_seed:
							num_updates = int(self.cfg.updates_per_step * self.cfg.seed_steps)
							print('Pretraining agent on seed data...')
							# num_updates = 10
						else:
							# num_updates = self.cfg.episode_length
							num_updates = int(self.cfg.updates_per_step * self.cfg.episode_length)
						for _ in range(num_updates):
							_train_metrics = self.agent.update(self.buffer)
						train_metrics.update(_train_metrics)

						torch.set_rng_state(rnd_state)

				if eval_next:
					eval_metrics = self.eval()
					eval_metrics.update(self.common_metrics())
					self.logger.log(eval_metrics, 'eval')
					eval_next = False

				obs = self.env.reset()

				self.action_buffer = torch.zeros_like(self.env.rand_act()).repeat(self.action_buffer_size, 1).to(self.cfg.device)

				if self.cfg.fixed_init_state:
					state = self.set_init_state()
					obs = torch.tensor(self.cfg.init_states[self.cfg.puppet]["obs"])

				self._tds = [self.to_td(obs, reward_task=torch.tensor(float('nan')),
							reward_ctrl=torch.tensor(float('nan')),
							action_ctrl=torch.zeros_like(self.env.rand_act()),
							action_total=torch.zeros_like(self.env.rand_act()),
							action_orig=torch.zeros_like(self.env.rand_act()))]
				

			# Collect experience
			if (self._step > self.cfg.seed_steps) or (not self.cfg.seed_random):
<<<<<<< HEAD
				obs_input = obs
					
				action, action_orig, action_ctrl = self.agent.act(obs_input,
					t0=len(self._tds)==1, ctrl=(self.cfg.control and self._step >= self.cfg.control_start), actions=self.action_buffer[-self.cfg.input_delay_buffer:])
													   	
					
=======
				action, action_orig, action_ctrl = self.agent.act(obs, t0=len(self._tds)==1, ctrl=(self.cfg.control and self._step >= self.cfg.control_start))
>>>>>>> e849ccc8
				# if self._step % 200 == 0:
					# print("Action:", action)
					# print("Action orig:", action_orig)
					# print("Action ctrl:", action_ctrl)
			else:
				action = self.env.rand_act()
				action_orig = action
				action_ctrl = torch.zeros_like(action)

			
			if self.cfg.action_delay:
				effective_action = self.action_buffer[-self.cfg.action_delay]
			else:
				effective_action = action

			if self.cfg.perturb and self._step > self.cfg.perturb_start:
				effective_action = self.perturb(effective_action.cpu(), obs=obs)
			else:
				effective_action = effective_action

			obs, reward_orig, done, info = self.env.step(effective_action.detach().cpu())

			if self.cfg.control_cost or self.cfg.auto_cost:
				if self.cfg.cost_thres:
					thres_action = (action.abs() - self.cfg.cost_thres).clamp(min=0) * (1/(1 - self.cfg.cost_thres))
				else:
					thres_action = action
				reward_ctrl = - self.cfg.control_cost * (thres_action**2).sum() - self.cfg.control_cost_L1 * action.abs().sum()

				if self.cfg.auto_cost:
					# update control cost to reach target action_norm cfg.target_action_norm
					# action_norm = (action_orig.norm()/np.sqrt(len(action_orig))).item()
					action_norm = (thres_action.pow(2).mean().sqrt()).item()
					# print("Action norm:", action_norm)
					# print("Target action norm:", self.cfg.target_action_norm)
					self.cfg.control_cost += self.cfg.control_cost_rate * (action_norm - self.cfg.target_action_norm)
					# clip control cost (min zero, no max)
					self.cfg.control_cost = max(0, self.cfg.control_cost)

				if not self.cfg.cost_in_reward:
					reward_ctrl = torch.tensor(0.)


			else:
				reward_ctrl = torch.tensor(0.)

			reward_total = reward_orig + reward_ctrl

			if self.cfg.perturb and self._step > self.cfg.perturb_start:
				obs = self.perturb_obs(obs)

			self._tds.append(self.to_td(obs, action, reward_total, reward_task=reward_orig, reward_ctrl=reward_ctrl,
							   action_ctrl=action_ctrl,
							   action_total=action,
							   action_orig=action_orig)) # which action to use?

			if self.cfg.perturb and (self._step >= self.cfg.seed_steps) and (self._step % self.cfg.perturb_steps == 0) and (self.cfg.perturb_steps > 0):
				self.update_perturb()
			
			if self.cfg.action_delay or self.cfg.input_delay_buffer:
				self.action_buffer[:-1] = self.action_buffer[1:].clone()
				self.action_buffer[-1] = action.clone()


			self._step += 1
	
		self.logger.finish(self.agent)<|MERGE_RESOLUTION|>--- conflicted
+++ resolved
@@ -379,11 +379,7 @@
 			if self.cfg.slow_noise:
 				self.slow_perturb = torch.zeros(self.cfg.slow_noise_size, self.env.action_space.shape[0]) 
 				for i in range(self.env.action_space.shape[0]):
-<<<<<<< HEAD
 					self.slow_perturb[:,i] = torch.from_numpy(self.cfg.slow_scale * lowpass_noise(self.cfg.slow_tau, self.cfg.slow_noise_size))
-=======
-					self.slow_perturb[:,i] = torch.from_numpy(self.cfg.slow_scale * band_limited_noise(1/self.cfg.max_tau, 1/self.cfg.min_tau, self.cfg.slow_noise_size, 1) * self.cfg.min_tau)
->>>>>>> e849ccc8
 				print("Slow perturb std:", self.slow_perturb.std(0).numpy())
 
 		if self.cfg.reset_pi:
@@ -413,11 +409,7 @@
 					train_metrics.update({"control_cost": self.cfg.control_cost})
 
 					# adaptive control
-<<<<<<< HEAD
 					if self.cfg.control and self._step >= (self.cfg.control_start + self.cfg.episode_length):
-=======
-					if self.cfg.control and self._step >= self.cfg.control_start:
->>>>>>> e849ccc8
 						# for _ in range(self.cfg.ctrl_update_steps): # can't repeat online learning
 						_train_metrics = self.agent.control_update(torch.cat(self._tds))
 						train_metrics.update(_train_metrics)
@@ -448,19 +440,11 @@
 					
 					if self.cfg.perturb and self.cfg.OU_perturb:
 						self.update_OU_perturb()
-<<<<<<< HEAD
 						train_metrics.update({"OU_perturb0": self.OU_perturb[0], "OU_perturb1": self.OU_perturb[1]})
 
 					if self.cfg.perturb and self.cfg.slow_noise:
 						train_metrics.update({"slow_perturb0": self.slow_perturb[self._step%self.cfg.slow_noise_size,0], "slow_perturb1": self.slow_perturb[self._step%self.cfg.slow_noise_size,1]})
 						# print("Slow perturb:", self.slow_perturb[self._step%self.cfg.slow_noise_size])
-=======
-						train_metrics.update({"OU_perturb": self.OU_perturb})
-
-					if self.cfg.perturb and self.cfg.slow_noise:
-						train_metrics.update({"slow_perturb0": self.slow_perturb[self._step%self.cfg.slow_noise_size,0], "slow_perturb1": self.slow_perturb[self._step%self.cfg.slow_noise_size,1]})
-						print("Slow perturb:", self.slow_perturb[self._step%self.cfg.slow_noise_size])
->>>>>>> e849ccc8
 					
 
 					train_metrics.update(self.common_metrics())
@@ -521,16 +505,12 @@
 
 			# Collect experience
 			if (self._step > self.cfg.seed_steps) or (not self.cfg.seed_random):
-<<<<<<< HEAD
 				obs_input = obs
 					
 				action, action_orig, action_ctrl = self.agent.act(obs_input,
 					t0=len(self._tds)==1, ctrl=(self.cfg.control and self._step >= self.cfg.control_start), actions=self.action_buffer[-self.cfg.input_delay_buffer:])
 													   	
 					
-=======
-				action, action_orig, action_ctrl = self.agent.act(obs, t0=len(self._tds)==1, ctrl=(self.cfg.control and self._step >= self.cfg.control_start))
->>>>>>> e849ccc8
 				# if self._step % 200 == 0:
 					# print("Action:", action)
 					# print("Action orig:", action_orig)
